--- conflicted
+++ resolved
@@ -1,10 +1,6 @@
 {
   "name": "yass-orm",
-<<<<<<< HEAD
-  "version": "1.5.0",
-=======
-  "version": "1.4.5",
->>>>>>> e2d1ce1d
+  "version": "1.6.0",
   "repository": "https://github.com/josiahbryan/yass-orm",
   "description": "Yet Another Super Simple ORM",
   "main": "lib/index.js",
