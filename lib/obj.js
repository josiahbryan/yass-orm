/* eslint-disable no-param-reassign, global-require, no-console, import/no-dynamic-require */
const parentModule = require('parent-module');
const { v4: uuid } = require('uuid');
const path = require('path');

const config = require('./config');

// import convertDefinition for easy of use by subclasses
const { convertDefinition } = require('./def-to-schema');
const { finder } = require('./finder');
const {
	autoFixTable,
	deflateValue,
	debugSql,
	parseIdField,
	QueryTiming,
} = require('./dbh');

const { handle, retryIfConnectionLost, defer } = require('./utils');

const PATCH_DEFER_DELAY = 300;

// Private Symbol for this file to prevent new class() from being called
// - use class.inflate() instead
const FROM_INFLATE_SYMBOL = Symbol('FROM_INFLATE_SYMBOL');
// Used to guard against recursion in inflate()
const INFLATE_GUARD_SYMBOL = Symbol('INFLATE_GUARD_SYMBOL');
// Used to guard against recursion in toJSON()
const TO_JSON_GUARD_SYMBOL = Symbol('TO_JSON_GUARD_SYMBOL');

// Cache for object instances
const OBJECT_INSTANCE_CACHE = {};

/**
 * @class DatabaseObject
 * Base class for YASS-ORM. Not designed to be used directly, rather should
 * be instantiated using {@link loadDefinition}.
 *
 * You can instantiate this if you really want to, but you must override
 * the static `schema()` method and return a schema provided by `convertDefinition()`.
 *
 * Also see the `config.js` param `baseClass` for providing an alternate base class.
 */
class DatabaseObject {
	/**
	 * @static schema - Access the schema object for this class
	 *
	 * Required settings by subclasses
	 * Note this is the ONLY thing subclasses MUST override
	 * Bare minimum subclass could be:
	 *
	 * const { DatabaseObject, convertDefinition } = require('../obj');
	 * const schema = convertDefinition(require('../defs/company'));
	 *
	 * class Company extends DatabaseObject {
	 * 	static schema() {
	 * 		return schema;
	 * 	}
	 * }
	 *
	 * OR
	 * Subclasses could just do:
	 * const base = require('../obj').loadDefinition('./defs/company');
	 * class MyModel extends base {
	 * 		someMethod() { ... }
	 * }
	 * OR:
	 * const base = require('../obj').loadDefinition(require('../defs/company'));
	 * Note the path for defs/company changes based on where the require() is done.
	 *
	 * @returns {type} Description
	 */
	static schema() {
		throw new Error('You forgot to override static schema()');
	}

	/**
	 * Async JSONification of an object.
	 * Can't use toJSON() as the name because JSON.stringify would try to execute it, get a Promise,
	 * output an empty object.
	 * Includes at minimum id, name, and any linked fields (either via their toJSON method, or entire objects)
	 * if includeLinked=true (defaults to false)
	 *
	 * @returns { id, name, ... }
	 * @memberof DatabaseObject
	 */
	async jsonify({ includeLinked = false, excludeLinked = false } = {}) {
		let guard = this[TO_JSON_GUARD_SYMBOL];
		if (guard) {
			return guard;
		}

		guard = defer();
		this[TO_JSON_GUARD_SYMBOL] = guard;

		const { id, name } = this;
		const struct = { id };
		if (name !== undefined) {
			struct.name = name;
		}

		// Prevent recursion
		// if (this[TO_JSON_GUARD_SYMBOL]) return struct;

		// this[TO_JSON_GUARD_SYMBOL] = struct;

		// Convert linked models via jsonify if they support it
		if (includeLinked || excludeLinked) {
			// eslint-disable-next-line no-restricted-syntax
			for await (let row of this.constructor.fields()) {
				const value = this[row.field];
				if (value !== null && value !== undefined) {
					if (row.linkedModel) {
						if (includeLinked)
							struct[row.field] =
								typeof value.jsonify === 'function'
									? await value.jsonify()
									: value;
					} else if (excludeLinked) {
						struct[row.field] = value;
					}
				}
			}

			// Don't show isDeleted unless isDeleted for the sake of berevity
			if (!struct.isDeleted) {
				delete struct.isDeleted;
			}
		}

		// Clear guard
		guard.resolve(struct);
		this[TO_JSON_GUARD_SYMBOL] = null;

		return struct;
	}

	/**
	 * @static allowedFindParams - Override to set list of fields to be allowed by find() for querying
	 *
	 * @returns {Array} list of fields allowed to be used by find() for querying
	 */
	static allowedFindParams() {
		return null;
	}

	/**
	 * mutateQuery - Change the values in query before find() hits the database.
	 * 	Default impl does nothing, override in subclass to hook into find()
	 * 	to modify the behaviour.
	 *
	 * @param {Object} query   Raw query given to find
	 * @param {Object} sqlData data used by find() to build the query
	 * @param {Object} ctx     Accessor for your subclass to get useful utilities
	 *
	 * @returns {Promise} Promise that resolves when mutation is done
	 */
	mutateQuery(/* query, sqlData, ctx */) {
		return Promise.resolve();
	}

	/**
	 * mutateSort - Change the values in `sort` before find() hits the database.
	 * 	Default impl does nothing, override in subclass to hook into find()
	 * 	to modify the behaviour.
	 *
	 * @param {Object} sort    Array of fields from the schema to sort on
	 * @param {Object} sqlData data used by find() to build the query
	 * @param {Object} ctx     Accessor for your subclass to get useful utilities
	 *
	 * @returns {Promise} Promise that resolves with the new sort list
	 */
	mutateSort(sort /* , sqlData, ctx */) {
		return Promise.resolve(sort);
	}

	/**
	 * mutateResult - Change the values retrieved from the database by find()
	 * 	Default impl does nothing, override in subclass to hook into find()
	 * 	to modify the behaviour.
	 *
	 * @param {Object} result  Raw list of results from the database
	 * @param {Object} query   Query given to find()
	 * @param {Object} ctx     Accessor for your subclass to get useful utilities
	 *
	 * @returns {Promise} Promise that resolves with the new result set
	 */
	mutateResult(result /* , query, ctx */) {
		return Promise.resolve(result);
	}

	/**
	 * mutateMeta - Change the meta object returned by find()
	 * 	Default impl does nothing, override in subclass to hook into find()
	 * 	to modify the behaviour.
	 *
	 * @param {Object} meta    Meta data from the find() query
	 * @param {Object} sqlData data used by find() to build the query
	 * @param {Object} ctx     Accessor for your subclass to get useful utilities
	 *
	 * @returns {Promise} Promise that resolves with the new meta object
	 */
	mutateMeta(meta /* , sqlData, ctx */) {
		return Promise.resolve(meta);
	}

	/**
	 * @static find - Intelligent searching of the table for values.
	 * Designed to be exposed to a client. Supports $limit, $skip, and
	 * a special 'q' parameter to do full-text search with match ratio sorting.
	 *
	 * @param {type}   query     Query object where keys are fields in the schema,
	 * 	or $limit, $skip, or "q"
	 * @param {object} [opts={}] Unused at the moment
	 *
	 * @returns {Promise} Promise that fulfills with the result of the query
	 */
	static async find(query, opts = {}) {
		return finder.call(this, query, opts);
	}

	/**
	 * @static dbh - Easy access to the database handle for direct db access
	 *
	 * @returns {db} Database handle from db/dbh
	 */
	static async dbh() {
		return handle();
	}

	async dbh() {
		return handle();
	}

	/**
	 * @static table - Return the table name for this class
	 *
	 * @returns {String} name of the table in the database
	 */
	static table() {
		return this.schema().table;
	}

	/**
	 * @static fields - List of fields from class schema
	 *
	 * @returns {Array} Array of fields
	 */
	static fields() {
		// Use fieldMap instead of .fields because .fields contains expanded object schemas and we don't need that
		return Object.values(this.schema().fieldMap);
	}

	/**
	 * Returns the cache instance for this class
	 *
	 * @private
	 * @static
	 * @returns Object
	 * @memberof DatabaseObject
	 */
	static _getClassCache() {
		const className = this.name;
		const cache =
			OBJECT_INSTANCE_CACHE[className] ||
			(OBJECT_INSTANCE_CACHE[className] = {});
		return cache;
	}

	/**
	 * Returns the cached instance for the given ID and current subclass
	 *
	 * Marked async so we can allow subclasses to do async work and block if needed. Default impl does not need async,
	 * but library code will await anyway incase subclass requires async.
	 *
	 * @param {string|number} id Key to use for lookup
	 * @returns {object|undefined} Returns instance if ID exists, or undefined if no key matches
	 * @static
	 * @memberof DatabaseObject
	 */
	static async getCachedId(id) {
		const cache = this._getClassCache();
		return cache[id];
	}

	/**
	 * Inserts/updates the data for `id` into the cache, freshing the existing reference if existing (using Object.assign-esque functionality) or inserting new reference
	 *
	 * Marked async so we can allow subclasses to do async work and block if needed. Default impl does not need async,
	 * but library code will await anyway incase subclass requires async.
	 *
	 * @param {string|number} id ID Key to use
	 * @param {object} freshData Object instance to use to freshen. If object for id already exists in cache, this will freshen fields on the existing object so that existing references to the cached object are automatically updated. If `id` does not exist in cache, this `freshData` param will be stored as-is in the cache for that `id`
	 * @returns {object} Returns the cached instance if previously existing, or `freshData` if newly inserted into cache
	 * @static
	 * @memberof DatabaseObject
	 */
	static async setCachedId(id, freshData) {
		// 'await' so we can allow subclasses to do async work and block if needed
		const cached = await this.getCachedId(id);
		if (cached) {
			this.fields().forEach(({ field }) => {
				cached[field] = freshData[field];
			});
			return cached;
		}

		this._getClassCache()[id] = freshData;
		return freshData;
	}

	/**
	 * Removes the given ID from the cache
	 * @param {string|number} id ID key to remove
	 * @returns {boolean} True if object existed, false if object was not present
	 * @static
	 * @memberof DatabaseObject
	 */
	static removeCachedId(id) {
		const cache = this._getClassCache();
		if (cache[id]) {
			delete cache[id];
			return true;
		}
		return false;
	}

	/**
	 * Empties all keys from the cache. Note that this does NOT destroy any existing references held externally, nor does it destroy any data in the database. This just removes the cached data so new calls will get fresh data right from the DB.
	 * @static
	 * @memberof DatabaseObject
	 */
	static clearCache() {
		const className = this.name;
		OBJECT_INSTANCE_CACHE[className] = {};
	}

	/**
	 * Get the name of the ID field for this object
	 * @returns {string} Name of the primary key (only supports one primary key)
	 * @static
	 * @memberof DatabaseObject
	 */
	static idField() {
		if (!this.parsedIdField) {
			const { idField } = parseIdField(this.table()) || 'id';
			this.parsedIdField = idField;
		}
		return this.parsedIdField;
	}

	idField() {
		return this.constructor.idField();
	}

	/**
	 * @static inflate - Takes a raw javascript object and returns a class instance.
	 * Use this instead of new this(object) because you can't await new
	 *
	 * @param {Object} data - Raw object
	 *
	 * @returns {this} Class instance
	 */
	static async inflate(data) {
		const idField = this.idField();
		if (!data) {
			// console.trace(`inflate: invalid data (data was null):`, data);
			return null;
		}
		const { [idField]: id } = data;
		if (!id) {
			console.trace(
				`inflate: invalid data (data was had no id at ${idField}):`,
				data,
			);
			return null;
		}

		// Get cache for this class
		// 'await' so we can allow subclasses to do async work and block if needed
		let cached = await this.getCachedId(id);

		if (!cached) {
			cached = new this({ id, [idField]: id }, FROM_INFLATE_SYMBOL);
			// 'await' so we can allow subclasses to do async work and block if needed
			await this.setCachedId(id, cached);
		}

		// This check of INFLATE_GUARD_SYMBOL prevents recursion where both models link to each other.
		// e.g. seed <-> adSet both could have fields linking one to the other
		// if(cached[INFLATE_GUARD_SYMBOL])
		// 	return cached;

		// For linked models, the call stack goes inflateValues > _resolvedLinkedModel > get > inflate (other class)
		// So by setting this here, we can shortcut the inflate() call (above)
		// because we "know" the inflate will finish and we just return the ref to the object
		// that will eventually get filled in
		cached[INFLATE_GUARD_SYMBOL] = true;

		// Inflate objects and linked models
		const inflatedData = await this.inflateValues(data);

		// Freshen cached data or set data first time
		this.fields().forEach((row) => {
			cached[row.field] = inflatedData[row.field];
		});

		// Remove guard and return final object
		delete cached[INFLATE_GUARD_SYMBOL];

		// Set the object in the cache gently (Object.assign-like-functionality if it exists already)
		// 'await' so we can allow subclasses to do async work and block if needed
		await this.setCachedId(id, cached);

		return cached;
	}

	/**
	 * Takes a raw set of data from the database and applies any existing schema transformations to the data (such as inflating Dates, converting numbers, parsing JSON)
	 * @param {object} data Data to inflate
	 * @returns {object} Object containing the transformed data
	 */
	static async inflateValues(data) {
		const inflatedData = {};
		await Promise.all(
			this.fields().map(async (row) => {
				let value = data[row.field];
				if (value === null) value = null;
				else if (value === undefined) value = undefined;
				else if (row.linkedModel)
					value = await this._resolvedLinkedModel(row.linkedModel, value);
				else if (row.isObject) {
					try {
						if (typeof value === 'string' || value instanceof String) {
							value = JSON.parse(value);
						} else {
							// Not going to try to parse, because it might not be a string
							// value = value;
						}
					} catch (ex) {
						const { [this.idField()]: id } = data;
						console.warn(
							`Error parsing JSON in ${this.table()}.${
								row.field
							}#${id}: ${ex} - original json:\n\n<<${data[row.field]}>>\n\n`,
						);
					}
				} else if (row.nativeType === Boolean) {
					// Allowing casting incase db returns int for booleans
					// eslint-disable-next-line eqeqeq
					value = value == '1';
				} else if (row.nativeType === String) {
					value = String(value);
				} else if (row.nativeType === Date) {
					// const pre = value;
					// DO NOTHING?
					value = new Date(
						`${value}`.replace(
							/^(\d{4}-\d{2}-\d{2})\s(\d{2}:\d{2}:\d{2})(?:\.\d+)?\s*$/,
							'$1T$2.000Z',
						),
					);
					// console.log("[row.nativeType==Date] inflated:", { id: data.id, pre, value });
				} else if (row.nativeType === Number) value = parseFloat(value);
				else if (row.nativeType) {
					// eslint-disable-next-line new-cap
					value = new row.nativeType(value);
				}

				inflatedData[row.field] = value;
			}),
		);

		return inflatedData;
	}

	static async _resolvedLinkedModel(modelName, modelId) {
		let ModelClass = require(path.join(this.basePath(), modelName));
		if (ModelClass.default) {
			ModelClass = ModelClass.default; // es6 export as default
		}

		return ModelClass.get(modelId, { allowCached: true }); // don't force "SELECT" again
	}

	/**
	 * Returns a string containing the ID for this object. Note that this
	 * function overrides the existing `Object` `toString` function,
	 * this makes it suitable for printing out on the console and showing the ID of the
	 * object rather than just `[Object object]` etc.
	 * @returns {string} String containing the ID of this object
	 */
	toString() {
		const { [this.idField()]: id } = this;
		return id;
	}

	static _processObjectSchema(deflatedData = {}, row = {}, value = null) {
		if (value) {
			if (row.objectSchema) {
				// console.log(" > objectSchema processing...");
				Object.values(row.objectSchema).forEach((subrow) => {
					// console.log(` > > ${subrow.field} = ${deflateValue(value[subrow.subfield])} (${subrow.subfield})`, subrow);
					if (subrow.isObject) {
						deflatedData[subrow.field] = this._processObjectSchema(
							deflatedData,
							subrow,
							value[subrow.subfield],
						);
					} else {
						deflatedData[subrow.field] = deflateValue(value[subrow.subfield]);
					}
				});
			}
			value = JSON.stringify(value);
		}
		return value;
	}

	static deflateValues(object = {}, noUndefined) {
		const deflatedData = {};
		const idField = this.idField();
		this.fields().forEach((row) => {
			let value = object[row.field];
			if (row.linkedModel && value && value[idField]) value = value[idField];
			else if (row.isObject) {
				// console.log("[base-model.deflate] isObject:", value, row);
				const tmp = this._processObjectSchema(deflatedData, row, value);
				if (tmp !== null) value = tmp;
			} else if (row.nativeType === Boolean) {
				if (noUndefined) value = value === true ? 1 : 0;
				else if (value !== undefined) value = value === true ? 1 : 0;
			} else {
				// console.log("[deflateValues] fallthru for:", value);
				value = deflateValue(value); // from dbh.js
			}

			if (value !== undefined) deflatedData[row.field] = value;
		});

		// console.log("[deflateValues]", object, deflatedData, "\n\n\n");// [ object.updatedAt, deflatedData.updatedAt ]);

		return deflatedData;
	}

	deflate(data, noUndefined) {
		const object = data || this;
		return this.constructor.deflateValues(object, noUndefined);
	}

	/**
	 * Subclasses can override this hook to update props
	 */
	async afterChangeHook() {
		return Promise.resolve(this);
	}

	/**
	 * Subclasses can override this hook to update props
	 * Only called in findOrCreate if lastAction === 'create' or in create()
	 */
	async afterCreateHook() {
		return Promise.resolve(this);
	}

	async _updateProperties(data) {
		// console.log("[_updateProperties] got incoming data=", data);

		const inflatedData = await this.constructor.inflateValues(data);
		this.constructor.fields().forEach(({ field }) => {
			const value = inflatedData[field];
			this[field] = value;
		});

		// Freshen the cache for this ID with these new values
		const { [this.idField()]: id } = this;

		// 'await' so we can allow subclasses to do async work and block if needed
		await this.constructor.setCachedId(id, this);

		await this.afterChangeHook();

		return this;
	}

	/**
	 * Returns all objects that match the whereClause
	 *
	 * @param {type} whereClause SQL to use for query (don't include WHERE, but can use LIMIT, ORDER BY, etc)
	 * @param {type} args        If SQL is "name=:someName order by name", then you would set args to {someName:"Bob"}
	 * @static
	 * @returns {type} List of class instances containing the search results
	 */
	static async fromSql(whereClause = '1', args) {
		return retryIfConnectionLost((dbh) => {
			const { table } = parseIdField(this.table());
			const sql = `select * from ${autoFixTable(
				table,
				dbh,
			)} where ${whereClause}`;
			return dbh.pquery(sql, args).then((rows) => {
				// console.log(`Got rows:`, rows);
				return Promise.all(rows.map((row) => this.inflate(row)));
			});
		});
	}

	/**
	 * Execute raw SQL against the underlying database
	 * @param {function} callback Function with signature like `(tableName)`, and the function is expected to return an array like `[sql, args]` where `sql` is the string to execute and `args` is an object containing any parameters for the SQL
	 */
	static async queryCallback(callback) {
		return retryIfConnectionLost(async (dbh) =>
			dbh.pquery(...(await callback(this.table()))),
		);
	}

	/**
	 * Utility to access the underlying database handle to perform queries or any
	 * other functions with the raw handle. Most useful is `dbh.pquery` and
	 * `dbh.roQuery` to execute raw SQL queries on the underlying database.
	 *
	 * Note that `dbh.roQuery` is recommended unless you are doing `UPDATE/INSERT/DELETE`
	 * queries, since `roQuery` will automatically use any read-only nodes defined in the config,
	 * instead of sending read queries to the master.
	 *
	 * Note also that `roQuery` does not examine the query, so if you use `roQuery`
	 * for a modification query (`UPDATE`, etc), the results are undefined.
	 *
	 * For modification queries, always use `dbh.pquery`
	 *
	 * @param {function} callback Function with signature like `(dbh, tableName)`, and the fu
	 * @returns {Array} Your callback`s eventual return value is returned
	 */
	static async withDbh(callback) {
		return retryIfConnectionLost((dbh) => callback(dbh, this.table()));
	}

	/**
	 * Searches the database using all `fields` given, all must match. (E.g. `field1=X AND field2=Y ...`)
	 * @param {object} fields Fields to use for querying. All values will be used (..AND.. style)
	 * @returns {Array<DatabaseObject>} Returns an array of instantiated `DatabaseObject` if at least one row matches the query fields, OR returns an empty array, e.g. `[]` (not null, etc)
	 */
	static async search(fields = {}, limitOne = false) {
		const res = await retryIfConnectionLost((dbh) =>
			dbh.search(
				this.table(),
				Object.assign(fields, this.deflateValues(fields)),
				limitOne,
			),
		);

		if (limitOne) {
			return this.inflate(res);
		}

		return Promise.all(res.map((object) => this.inflate(object)));
	}

	/**
	 * Searches the database using all `fields` given, all must match. (E.g. `field1=X AND field2=Y ...`)
	 * @param {object} fields Fields to use for querying. All values will be used (..AND.. style)
	 * @returns {DatabaseObject|null} Returns the instantiated `DatabaseObject` if at least one row matches the query fields, OR returns `null` if no rows match.
	 */
	static async searchOne(fields = {}) {
		return this.search(fields, true);
	}

<<<<<<< HEAD
	static generateObjectId = () => {
		return uuid();
	};

=======
>>>>>>> d325300c
	/**
	 * Searches the database for the values given in `fields` where all fields
	 * must match exactly (e.g. field1=X AND field2=Y AND field2=Z).
	 *
	 * Will load first matching record and use the same logic as
	 * {@link DatabaseObject#patchIf} to apply any updates (optional)
	 * before returning the instantiated `DatabaseObject`
	 *
	 * Note that this method bypasses the local cache and loads data
	 * from the database every time. This is because the cache only
	 * indexes objects by their ID, not by any other fields.
	 *
	 * @param {object} fields Fields to use for querying
	 * @param {object} patchIf Fields to set if the values don't match exactly
	 * @param {object} patchIfFalsey Fields to set if the existing values are falsey
	 * @returns {DatabaseObject} Instantiated object containing the data
	 */
	static async findOrCreate(fields, patchIf = {}, patchIfFalsey = {}) {
		// console.log("[obj.findOrCreate]", { fields });
		const defl = this.deflateValues(fields);
		// console.log("[obj.findOrCreate]", { defl });

		const {
			fieldMap: {
				[this.idField()]: { type: idType },
			},
		} = this.schema();

		const res = await retryIfConnectionLost((dbh) =>
			dbh.findOrCreate(
				this.table(),
				defl,
				this.deflateValues(patchIf),
				this.deflateValues(patchIfFalsey),
				{
					allowBlankIdOnCreate: idType === 'idKey',
					idGenerator: this.generateObjectId,
				},
			),
		);

		// Need the ref that was used above
		const dbh = await handle();

		const { lastAction, wasCreated } = dbh.findOrCreate;
		// console.log("[obj.findOrCreate]", { lastAction, wasCreated });

		const instance = await this.inflate(res);

		if (wasCreated) {
			await instance.patch({
				createdAt: new Date(),
			});

			await instance.afterCreateHook();
		}

		if (lastAction !== 'get') {
			await instance.afterChangeHook();
		}

		return instance;
	}

	/**
	 * Retrieves an instance of the given ID from the database (or from memory if present and `allowCached` option is set to a true value (false by default).
	 *
	 * Internally, the library will only load the cached object when loading linked fields
	 * when inflating data from the database.
	 *
	 * Note that you can override the caching implementation by subclassing `DatabaseObject`
	 * and overriding the {@link DatabaseObject#getCachedId}, {@link DatabaseObject#setCachedId},
	 * {@link DatabaseObject#removeCachedId}, and {@link DatabaseObject#clearCache} static methods.
	 * Possible use case would be to use Redis to handle caching instead of local RAM.
	 *
	 * @param {string|number} id ID field to load from the database
	 * @param {boolean} options.allowCached [default: false] If true, will check the cache for this class for the given ID and if present, returns the cached instance.
	 * @returns {DatabaseObject} Instantiated `DatabaseObject` containing the data from the database
	 */
	static async get(id, { allowCached } = {}) {
		if (allowCached) {
			// 'await' so we can allow subclasses to do async work and block if needed
			const cached = await this.getCachedId(id);
			if (cached) {
				return cached;
			}
		}

		return this.inflate(
			await retryIfConnectionLost((dbh) => dbh.get(this.table(), id)),
		);
	}

	/**
	 * Inserts a new object into the database
	 *
	 * See also: {@link DatabaseObject#findOrCreate}
	 *
	 * @param {Object} data Key/value pairs of data to insert into the database
	 * @returns {DatabaseObject} Instantiated object containing the data given and any default values set in the schema, as well as the fresh ID from the database (or UUID generated)
	 */
	static async create(data /* , params */) {
		const idField = this.idField();
		const { [idField]: id } = data;
		const {
			fieldMap: {
				[idField]: { type: idType },
			},
		} = this.schema();

		if (!id && idType === 'uuidKey') {
			data[idField] = this.generateObjectId();
			// console.log(`create() assigned id:`, data.id)
		} else {
			// console.log(`create() NOT giving id because data had id or type=${idType}`, data);
		}

		const createdRow = await retryIfConnectionLost((dbh) =>
			dbh.create(
				this.table(),
				this.deflateValues({ ...data, createdAt: new Date() }, true),
				{
					allowBlankIdOnCreate: idType === 'idKey',
					idGenerator: this.generateObjectId,
				},
			),
		);
		// console.log(`obj create result:`, createdRow);// { originalData: data, createdRow });

		if (!createdRow) {
			throw new Error(
				`Internal error creating row in database: Undefined result`,
			);
		}

		if (!createdRow[idField]) {
			throw new Error(
				`Internal error after creating row: No id on object returned: ${JSON.stringify(
					createdRow,
				)}`,
			);
		}

		const instance = await this.inflate(createdRow);

		await instance.afterCreateHook();
		await instance.afterChangeHook();

		return instance;
	}

	/**
	 * [INTERNAL] Do not construct `DatabaseObject`s directly - use static accessors
	 * like {@link DatabaseObject#get}, {@link DatabaseObject#search}, etc.
	 * @private
	 */
	constructor(data, constructorAllowed) {
		if (constructorAllowed !== FROM_INFLATE_SYMBOL)
			throw new TypeError(
				'Call ClassName.inflate() instead of new ClassName()',
			);

		// Object.assign(this, {}, data);
		// this._data = data;
		// this._defineProperties();

		this.constructor.fields().forEach((row) => {
			this[row.field] = data[row.field];
		});
	}

	// _defineProperties() {
	// 	this.constructor.fields().forEach(row => {
	// 		Object.defineProperty(this, row.field, {
	// 			enumerable: true,
	// 			get: function() {
	// 				let value = this._data[row.field];
	//
	// 				// Can't inflate here - getters can't be async
	// 				// if(row.linkedModel)
	// 				// 	value = this._resolvedLinkedModel(row.linkedModel, value);
	//
	// 				return value;
	//
	// 			},
	//
	// 			set: function(newValue) {
	// 				this.set(row.field, newValue);
	// 			}
	// 		});
	// 	})
	// }

	/**
	 * Set a given `field` to a `newValue`
	 * @param {string} field Field to set
	 * @param {any} newValue Value to set
	 * @returns {DatabaseObject} `this
	 */
	set(field, newValue) {
		if (typeof field === 'object') {
			Object.keys(field).forEach((fieldName) => {
				this.set(fieldName, field[fieldName]);
			});
			return this;
		}

		// this._changed[row.field] = {
		// 	// oldValue: this._data[row.field],
		// 	oldValue: this[row.field],
		// 	newValue
		// };
		// this._data[row.field] = newValue;

		this[field] = newValue;
		this._deferPatch();

		return this;
	}

	_deferPatch() {
		clearTimeout(this._patchDeferTid);
		this._patchDeferTid = setTimeout(() => this.update(), PATCH_DEFER_DELAY);
	}

	/**
	 * Patches the object, conditionally only setting certain values if false.
	 * @param {object} values Values to set on the object and overwrite existing values
	 * @param {object} ifFalsey Values to set if the existing values are falsey (null/undefined/false/0/empty string)
	 * @returns {DatabaseObject} `this`
	 */
	async patchIf(values = {}, ifFalsey = {}) {
		// Reset from setter
		// this._changed = {};
		return this._updateProperties(
			await retryIfConnectionLost((dbh) =>
				dbh.patchIf(
					this.constructor.table(),
					this.deflate(this),
					this.deflate(values),
					this.deflate(ifFalsey),
				),
			),
		);
	}

	/**
	 * update - Alias for `patch()`
	 *
	 * @param {Object} data Data to patch, may be empty
	 *
	 * @returns {Object} Object data once patched (complete data set)
	 */
	update(data /* , params */) {
		return this.patch(data);
	}

	async patch(data /* , params */) {
		// Reset from setter
		// delete this._changed;
		// console.log("[obj.patch] data=", data);

		if (!data.updatedAt && this.constructor.schema().fieldMap.updatedAt) {
			data.updatedAt = new Date();
		}

		const deflated = this.deflate(Object.assign({}, this, data));
		// console.log("[obj.patch] deflated=", deflated);
		return this._updateProperties(
			await retryIfConnectionLost((dbh) =>
				dbh.patch(this.constructor.table(), this[this.idField()], deflated),
			),
		);
	}

	/**
	 * remove - Sets the 'isDeleted' property to true, or throws Error if no isDeleted defined in schema().fieldMap
	 *
	 * @returns {Promise} promise that fulfills when patch completes
	 */
	remove(/* , params */) {
		// return dbh.destroy(this.constructor.table(), this.id);
		// throw new Error("todo");
		if (this.constructor.schema().fieldMap.isDeleted) {
			return this.patch({ isDeleted: true });
		}
		// console.dir(this.constructor.fields());
		throw new Error(
			'Refusing to DELETE object, add isDeleted field to schema instead',
		);
	}

	/**
	 * So named so it's not easy to delete accidentally
	 */
	async reallyDelete() {
		const { table } = parseIdField(this.constructor.table());
		return retryIfConnectionLost((dbh) => {
			const idField = this.idField();
			const sql = `delete from ${autoFixTable(
				table,
				dbh,
			)} where \`${idField}\`=:id`;
			return dbh.pquery(sql, { id: this[idField] });
		});
	}

	/**
	 * Get the ID value for this object
	 * @returns {any} Returns the ID for this object
	 */
	getId() {
		return this[this.idField()];
	}

	/**
	 * Useful method to check what SQL is being generated
	 * @param {string} sql SQL string to apply substitutions too
	 * @param {object} args Object containing key/value substitution args
	 * @returns {string} SQL with interpolated values
	 */
	static debugSql(sql, args) {
		return debugSql(sql, args);
	}

	/**
	 * Useful method to check what SQL is being generated
	 * @param {string} sql SQL string to apply substitutions too
	 * @param {object} args Object containing key/value substitution args
	 * @returns {string} SQL with interpolated values
	 */
	debugSql(sql, args) {
		return debugSql(sql, args);
	}
}

// Expose for external use
DatabaseObject.QueryTiming = QueryTiming;

/**
 * loadDefinition - Convenience function so subclasses can do this:
 * ```
 * 		const base = require('yass-orm').loadDefinition('./defs/some-definition');
 * 		class MyModel extends base {
 * 			someMethod() { ... }
 * 		}
 * ```
 *
 * ES6 is also supported, so you can do this even:
 *
 * ```
 *      import { loadDefinition } from 'yass-orm';
 *
 *      class MyModel extends loadDefinition('./defs/some-definition') {
 *          // ...
 *      }
 * ```
 *
 * @param {String} definition File name of the definition to require()
 *
 * @returns {class} Class to extend (or just export again)
 */
const loadDefinition = (definitionFile) => {
	const basePath = path.dirname(parentModule());
	const definition =
		typeof definitionFile === 'function'
			? definitionFile
			: require(path.join(basePath, definitionFile));

	const schema = convertDefinition(definition);

	// Allow consumers of this library to extend/override this
	// to add common functionality for all their classes.
	// For example, customizing the default 'jsonify' behavior,
	// or adding a Redis cache instead of in-memory cache, etc.
	const { baseClass = DatabaseObject } = config;

	return class extends baseClass {
		static basePath() {
			return basePath;
		}

		static schema() {
			return schema;
		}
	};
};

module.exports = {
	loadDefinition,
	DatabaseObject,
	convertDefinition,
	retryIfConnectionLost,
	QueryTiming,
};<|MERGE_RESOLUTION|>--- conflicted
+++ resolved
@@ -666,13 +666,14 @@
 		return this.search(fields, true);
 	}
 
-<<<<<<< HEAD
+	/**
+	 * Generate a UUID for a new object. By default, generates using the 'uuid' NPM package. Override to generate, for example, using nanoid
+	 * @returns {string} Generated ID
+	 */
 	static generateObjectId = () => {
 		return uuid();
 	};
 
-=======
->>>>>>> d325300c
 	/**
 	 * Searches the database for the values given in `fields` where all fields
 	 * must match exactly (e.g. field1=X AND field2=Y AND field2=Z).
